from dataclasses import dataclass, field
from typing import Optional, Dict

@dataclass
class ModelConfig:
<<<<<<< HEAD
    n_layers : int = 16
    n_heads : int = 16
    d_model : int = 1024
    image_size : int = 256
    sample_size : int = 32
    channels : int = 16
    patch_size : int = 2
    use_vae = True
    flash : bool = True
    take_label : bool = True # Take the batch as (pixel_values, label_str) instead of pixel_values
    cfg_prob = 0.1
=======
    # Transformer
    n_layers : int = 24
    n_heads : int = 16
    d_model : int = 1024
    flash : bool = True
    normalized : bool = False

    # input/latent
    image_size : int = 512
    sample_size : int = 64
    channels : int = 4
    patch_size : int = 4
    use_vae = True
    
    # Guidance
    take_label : bool = True # Take the batch as (pixel_values, label_str) instead of pixel_values
    text_d_model : int = 512 # Hidden size of text embedding model
    cfg_prob : float = 0.1

    # REPA
    repa_weight : float = 1.0
    repa_batch_size : int = 32
    repa_layer_ind : int = 6
    repa_pool_factor : int = 1 # If 256 patches, matching dinov2small, set to 1, if doing 1024, set to 2
>>>>>>> 5552dc9a

@dataclass
class TrainConfig:
    dataset : str = "coco"
<<<<<<< HEAD
    target_batch_size : int = 64
=======
    target_batch_size : int = 256
>>>>>>> 5552dc9a
    batch_size : int = 64
    epochs : int = 100
    # optimizer
    opt : str = "soap"
    opt_kwargs : Dict = field(default_factory = lambda : {
<<<<<<< HEAD
        "lr": 2.0e-4,
        "eps": 1e-6,
        "betas" : (0.9, 0.96),
        "weight_decay" : 0.0,
        "precondition_frequency" : 50
    })

    # scheduler
    scheduler: Optional[str] = None#"CosineDecayAfterWarmup"
=======
        "lr": 1.0e-4,
        "eps": 1.0e-15,
        "betas" : (0.9, 0.95),
        "weight_decay" : 0.01,
        #"precondition_frequency" : 50
    })

    # scheduler
    scheduler: Optional[str] = None#"CosineDecay"
>>>>>>> 5552dc9a
    scheduler_kwargs: Dict = field(default_factory=lambda: {
        "T_max" : 15000,
        "eta_min" : 1.0e-4
    })

<<<<<<< HEAD
    checkpoint_root_dir : str = "checkpoints"
    resume : bool = False

    log_interval : int = 1
    sample_interval : int = 50
    save_interval: int = 10000
    n_samples : int = 8 # Number of samples to log each time (too many gets crowded)
    sample_prompts = [
        "dog in park",
        "colorful bird on a tree branch",
        "red bicycle leaning against a white fence",
        "sandy beach",
        "coffee on a wooden table",
        "cat sleeping on a windowsill",
        "person holding an umbrella in the rain",
        "Fresh fruits arranged in a wicker basket"
    ]
    grad_clip : float = -1 # Clip grad norms to this value
=======
    # Saving
    checkpoint_root_dir = "checkpoints"

    log_interval : int = 1
    sample_interval : int = 100
    save_interval : int = 20000
    val_interval : int = 1000
    resume : bool = False

    # Sampling
    n_samples : int = 16 # Number of samples to log each time (too many gets crowded)
    sample_prompts = [
        "a dog in a park",
        "the blue sky",
        "the ocean",
        "the beach",
        "a beautiful rainbow feathered bird",
        "a snowy mountain with clear skies",
        "a woman cutting a cake",
        "a red sports car",
        "a colorful butterfly on a flower",
        "a futuristic cityscape at night",
        "a plate of delicious sushi",
        "a cozy cabin in the woods",
        "a majestic lion in the savanna",
        "an astronaut floating in space",
        "a vintage motorcycle on a desert road",
        "a serene zen garden with a koi pond",
    ]
>>>>>>> 5552dc9a
    
    # Validating
    val_batch_mult = 4

    grad_clip : float = 1 # Clip grad norms to this value
    normalize_every : int = 1
    
@dataclass
class LoggingConfig:
<<<<<<< HEAD
    run_name : str = "COCO_27M"
=======
    run_name : str = "coco 500M (-ngpt, +repa, lr=1e-4)"
>>>>>>> 5552dc9a
    wandb_entity : str = "shahbuland"
    wandb_project : str = "mnist_sanity"

@dataclass
class SamplerConfig:
    n_steps : int = 50
    cfg_scale : float = 1.5
<|MERGE_RESOLUTION|>--- conflicted
+++ resolved
@@ -1,154 +1,99 @@
-from dataclasses import dataclass, field
-from typing import Optional, Dict
-
-@dataclass
-class ModelConfig:
-<<<<<<< HEAD
-    n_layers : int = 16
-    n_heads : int = 16
-    d_model : int = 1024
-    image_size : int = 256
-    sample_size : int = 32
-    channels : int = 16
-    patch_size : int = 2
-    use_vae = True
-    flash : bool = True
-    take_label : bool = True # Take the batch as (pixel_values, label_str) instead of pixel_values
-    cfg_prob = 0.1
-=======
-    # Transformer
-    n_layers : int = 24
-    n_heads : int = 16
-    d_model : int = 1024
-    flash : bool = True
-    normalized : bool = False
-
-    # input/latent
-    image_size : int = 512
-    sample_size : int = 64
-    channels : int = 4
-    patch_size : int = 4
-    use_vae = True
-    
-    # Guidance
-    take_label : bool = True # Take the batch as (pixel_values, label_str) instead of pixel_values
-    text_d_model : int = 512 # Hidden size of text embedding model
-    cfg_prob : float = 0.1
-
-    # REPA
-    repa_weight : float = 1.0
-    repa_batch_size : int = 32
-    repa_layer_ind : int = 6
-    repa_pool_factor : int = 1 # If 256 patches, matching dinov2small, set to 1, if doing 1024, set to 2
->>>>>>> 5552dc9a
-
-@dataclass
-class TrainConfig:
-    dataset : str = "coco"
-<<<<<<< HEAD
-    target_batch_size : int = 64
-=======
-    target_batch_size : int = 256
->>>>>>> 5552dc9a
-    batch_size : int = 64
-    epochs : int = 100
-    # optimizer
-    opt : str = "soap"
-    opt_kwargs : Dict = field(default_factory = lambda : {
-<<<<<<< HEAD
-        "lr": 2.0e-4,
-        "eps": 1e-6,
-        "betas" : (0.9, 0.96),
-        "weight_decay" : 0.0,
-        "precondition_frequency" : 50
-    })
-
-    # scheduler
-    scheduler: Optional[str] = None#"CosineDecayAfterWarmup"
-=======
-        "lr": 1.0e-4,
-        "eps": 1.0e-15,
-        "betas" : (0.9, 0.95),
-        "weight_decay" : 0.01,
-        #"precondition_frequency" : 50
-    })
-
-    # scheduler
-    scheduler: Optional[str] = None#"CosineDecay"
->>>>>>> 5552dc9a
-    scheduler_kwargs: Dict = field(default_factory=lambda: {
-        "T_max" : 15000,
-        "eta_min" : 1.0e-4
-    })
-
-<<<<<<< HEAD
-    checkpoint_root_dir : str = "checkpoints"
-    resume : bool = False
-
-    log_interval : int = 1
-    sample_interval : int = 50
-    save_interval: int = 10000
-    n_samples : int = 8 # Number of samples to log each time (too many gets crowded)
-    sample_prompts = [
-        "dog in park",
-        "colorful bird on a tree branch",
-        "red bicycle leaning against a white fence",
-        "sandy beach",
-        "coffee on a wooden table",
-        "cat sleeping on a windowsill",
-        "person holding an umbrella in the rain",
-        "Fresh fruits arranged in a wicker basket"
-    ]
-    grad_clip : float = -1 # Clip grad norms to this value
-=======
-    # Saving
-    checkpoint_root_dir = "checkpoints"
-
-    log_interval : int = 1
-    sample_interval : int = 100
-    save_interval : int = 20000
-    val_interval : int = 1000
-    resume : bool = False
-
-    # Sampling
-    n_samples : int = 16 # Number of samples to log each time (too many gets crowded)
-    sample_prompts = [
-        "a dog in a park",
-        "the blue sky",
-        "the ocean",
-        "the beach",
-        "a beautiful rainbow feathered bird",
-        "a snowy mountain with clear skies",
-        "a woman cutting a cake",
-        "a red sports car",
-        "a colorful butterfly on a flower",
-        "a futuristic cityscape at night",
-        "a plate of delicious sushi",
-        "a cozy cabin in the woods",
-        "a majestic lion in the savanna",
-        "an astronaut floating in space",
-        "a vintage motorcycle on a desert road",
-        "a serene zen garden with a koi pond",
-    ]
->>>>>>> 5552dc9a
-    
-    # Validating
-    val_batch_mult = 4
-
-    grad_clip : float = 1 # Clip grad norms to this value
-    normalize_every : int = 1
-    
-@dataclass
-class LoggingConfig:
-<<<<<<< HEAD
-    run_name : str = "COCO_27M"
-=======
-    run_name : str = "coco 500M (-ngpt, +repa, lr=1e-4)"
->>>>>>> 5552dc9a
-    wandb_entity : str = "shahbuland"
-    wandb_project : str = "mnist_sanity"
-
-@dataclass
-class SamplerConfig:
-    n_steps : int = 50
-    cfg_scale : float = 1.5
+from dataclasses import dataclass, field
+from typing import Optional, Dict
+
+@dataclass
+class ModelConfig:
+    # Transformer
+    n_layers : int = 12
+    n_heads : int = 12
+    d_model : int = 768
+    flash : bool = True
+    normalized : bool = True
+
+    # input/latent
+    image_size : int = 512
+    sample_size : int = 64
+    channels : int = 4
+    patch_size : int = 4
+    use_vae = True
+    
+    # Guidance
+    take_label : bool = True # Take the batch as (pixel_values, label_str) instead of pixel_values
+    text_d_model : int = 512 # Hidden size of text embedding model
+    cfg_prob : float = 0.1
+
+    # REPA
+    repa_weight : float = 0.0
+    repa_batch_size : int = 32
+    repa_layer_ind : int = 4
+    repa_pool_factor : int = 1 # If 256 patches, matching dinov2small, set to 1, if doing 1024, set to 2
+
+@dataclass
+class TrainConfig:
+    dataset : str = "coco"
+    target_batch_size : int = 256
+    batch_size : int = 256
+    epochs : int = 100
+    # optimizer
+    opt : str = "AdamW"
+    opt_kwargs : Dict = field(default_factory = lambda : {
+        "lr": 1.0e-3,
+        "eps": 1.0e-15,
+        "betas" : (0.9, 0.95),
+        "weight_decay" : 0.00,
+        #"precondition_frequency" : 50
+    })
+
+    # scheduler
+    scheduler: Optional[str] = None#"CosineDecay"
+    scheduler_kwargs: Dict = field(default_factory=lambda: {
+        "T_max" : 15000,
+        "eta_min" : 1.0e-4
+    })
+
+    # Saving
+    checkpoint_root_dir = "checkpoints"
+
+    log_interval : int = 1
+    sample_interval : int = 100
+    save_interval : int = 20000
+    val_interval : int = 1000
+    resume : bool = False
+
+    # Sampling
+    n_samples : int = 16 # Number of samples to log each time (too many gets crowded)
+    sample_prompts = [
+        "a dog in a park",
+        "the blue sky",
+        "the ocean",
+        "the beach",
+        "a beautiful rainbow feathered bird",
+        "a snowy mountain with clear skies",
+        "a woman cutting a cake",
+        "a red sports car",
+        "a colorful butterfly on a flower",
+        "a futuristic cityscape at night",
+        "a plate of delicious sushi",
+        "a cozy cabin in the woods",
+        "a majestic lion in the savanna",
+        "an astronaut floating in space",
+        "a vintage motorcycle on a desert road",
+        "a serene zen garden with a koi pond",
+    ]
+    
+    # Validating
+    val_batch_mult = 4
+
+    grad_clip : float = -1 # Clip grad norms to this value
+    normalize_every : int = 1
+    
+@dataclass
+class LoggingConfig:
+    run_name : str = "coco 150M (+ngpt, +early_ema lr=1e-3)"
+    wandb_entity : str = "shahbuland"
+    wandb_project : str = "mnist_sanity"
+
+@dataclass
+class SamplerConfig:
+    n_steps : int = 128
+    cfg_scale : float = 1.5