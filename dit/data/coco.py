--- conflicted
+++ resolved
@@ -1,58 +1,30 @@
-from datasets import load_dataset
-from torch.utils.data import Dataset
-import torch
-from torchvision import transforms
-from PIL import Image
-
-# Define the transforms
-def get_transform(image_size):
-    return transforms.Compose([
-        transforms.Resize((image_size, image_size)),
-        transforms.RandomHorizontalFlip(),
-        transforms.Lambda(lambda img: img.convert('RGB')),  # Convert to RGB
-        transforms.ToTensor(),
-        transforms.Normalize(mean=[0.5, 0.5, 0.5], std=[0.5, 0.5, 0.5]),
-    ])
-
-class CustomCOCODataset(Dataset):
-<<<<<<< HEAD
-    def __init__(self, image_size=512, split = 'train'):
-        self.dataset = load_dataset("HuggingFaceM4/COCO", split=split)
-=======
-    def __init__(self, image_size=256):
-        self.dataset = coco_dataset
->>>>>>> e9d112b6
-        self.transform = get_transform(image_size)
-
-    def __len__(self):
-        return len(self.dataset)
-
-    def __getitem__(self, idx):
-        image = self.dataset[idx]['image']
-        label = self.dataset[idx]['sentences']['raw']
-        if self.transform:
-            image = self.transform(image)
-        return image, str(label)
-
-
-<<<<<<< HEAD
-=======
-# Add this at the end of the file, outside the class definition
-if __name__ == "__main__":
-    from torch.utils.data import DataLoader
-
-    # Create an instance of the dataset
-    dataset = CustomCOCODataset(image_size=256)
-
-    # Create a DataLoader
-    loader = DataLoader(dataset, batch_size=2, shuffle=True)
-
-    # Get a sample batch
-
-    sample_image, sample_label = next(iter(loader))
-
-    # Print the shape of the image and the label
-    print(f"Image shape: {sample_image.shape}")
-    print(sample_label)
->>>>>>> e9d112b6
-
+from datasets import load_dataset
+from torch.utils.data import Dataset
+import torch
+from torchvision import transforms
+from PIL import Image
+
+# Define the transforms
+def get_transform(image_size):
+    return transforms.Compose([
+        transforms.Resize((image_size, image_size)),
+        transforms.RandomHorizontalFlip(),
+        transforms.Lambda(lambda img: img.convert('RGB')),  # Convert to RGB
+        transforms.ToTensor(),
+        transforms.Normalize(mean=[0.5, 0.5, 0.5], std=[0.5, 0.5, 0.5]),
+    ])
+
+class CustomCOCODataset(Dataset):
+    def __init__(self, image_size=512, split = 'train'):
+        self.dataset = load_dataset("HuggingFaceM4/COCO", split=split)
+        self.transform = get_transform(image_size)
+
+    def __len__(self):
+        return len(self.dataset)
+
+    def __getitem__(self, idx):
+        image = self.dataset[idx]['image']
+        label = self.dataset[idx]['sentences']['raw']
+        if self.transform:
+            image = self.transform(image)
+        return image, str(label)