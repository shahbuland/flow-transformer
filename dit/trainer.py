import torch
from tqdm import tqdm
import wandb
from accelerate import Accelerator
import os
from dataclasses import asdict
from ema_pytorch import EMA

from .configs import TrainConfig, LoggingConfig, ModelConfig
from .utils import get_scheduler_cls, Stopwatch, get_extra_optimizer
from .sampling import Sampler, CFGSampler, to_wandb_batch
from .validation import Validator, PickScorer

class Trainer:
    def __init__(self, config : TrainConfig, logging_config : LoggingConfig = None, model_config : ModelConfig = None):
        self.config = config
        self.logging_config = logging_config
        self.model_config = model_config

        self.accum_steps = self.config.target_batch_size // self.config.batch_size
        self.accelerator = Accelerator(
            log_with = "wandb",
            gradient_accumulation_steps = self.accum_steps
        )

        tracker_kwargs = {}
        if self.logging_config is not None:
            log = self.logging_config
            tracker_kwargs['wandb'] = {
                'name' : log.run_name,
                'entity' : log.wandb_entity,
                'mode' : 'online'
            }

            config_dict = asdict(config)
            if model_config is not None:
                config_dict.update(asdict(model_config))


            self.accelerator.init_trackers(
                project_name = log.wandb_project,
                config = config_dict,
                init_kwargs = tracker_kwargs
            )

        self.world_size = self.accelerator.state.num_processes
        self.total_step_counter = 0
        self.ema = None

        self.ema = None

    def get_should(self, step = None):
        # Get a dict of bools that determines if certain things should be done at the current step
        if step is None:
            step = self.total_step_counter

        def should_fn(interval):
            return step % interval == 0 and self.accelerator.sync_gradients

        return {
<<<<<<< HEAD
            "log" : should_fn(self.config.log_interval),
            "save" : should_fn(self.config.save_interval),
            "sample" : should_fn(self.config.sample_interval),
            "val" : should_fn(self.config.val_interval)
=======
            "log" : step % self.config.log_interval == 0 and self.accelerator.sync_gradients,
            "save" : step % self.config.save_interval == 0 and self.accelerator.sync_gradients,
            "sample" : step % self.config.sample_interval == 0 and self.accelerator.sync_gradients
>>>>>>> e9d112b6
        }

    def save(self, step = None, dir = None):
        """
        In directory, save checkpoint of accelerator state using step and self.logging_config.run_name
        """
        if step is None:
            step = self.total_step_counter
        if dir is None:
            dir = os.path.join(self.config.checkpoint_root_dir, f"{self.logging_config.run_name}_{step}")
        
        os.makedirs(dir, exist_ok = True)

        self.accelerator.save_state(output_dir = dir)
        if self.ema is not None:
            ema_path = os.path.join(dir, "ema_model.pth")
            torch.save(self.ema.state_dict(), ema_path)
            ema_model_path = os.path.join(dir, "out.pth")
            torch.save(self.ema.ema_model.state_dict(), ema_model_path)
<<<<<<< HEAD
    
    def load(self):
        """
        Load the latest checkpoint from the checkpoint directory.
        """
        checkpoint_dir = self.config.checkpoint_root_dir
        run_name = self.logging_config.run_name
        
        # Get all directories that match the run name pattern
        matching_dirs = [d for d in os.listdir(checkpoint_dir) if d.startswith(run_name) and d[len(run_name):].strip('_').isdigit()]
        
        if not matching_dirs:
            print(f"No checkpoints found for {run_name}")
            _ = input("Are you sure you want to continue?")
            return
        
        # Sort directories by the number at the end and get the latest
        latest_dir = max(matching_dirs, key=lambda x: int(x[len(run_name):].strip('_')))
        latest_checkpoint = os.path.join(checkpoint_dir, latest_dir)
        
        print(f"Loading checkpoint from {latest_checkpoint}")
        
        # Load accelerator state
        self.accelerator.load_state(latest_checkpoint)
        
        # Load EMA if it exists
        ema_path = os.path.join(latest_checkpoint, "ema_model.pth")
        if os.path.exists(ema_path) and self.ema is not None:
            self.ema.load_state_dict(torch.load(ema_path))
        
        print("Checkpoint loaded successfully")

    def train(self, model, loader, val_loader = None):
        # optimizer setup 
=======

    def train(self, model, loader):
>>>>>>> e9d112b6
        try:
            opt_class = getattr(torch.optim, self.config.opt)
        except:
            opt_class = get_extra_optimizer(self.config.opt)
        opt = opt_class(model.parameters(), **self.config.opt_kwargs)

        # scheduler setup
        scheduler = None
        if self.config.scheduler is not None:
            try:
                scheduler_class = getattr(torch.optim.lr_scheduler, self.config.scheduler)
            except:
                scheduler_class = get_scheduler_cls(self.config.scheduler)
            scheduler = scheduler_class(opt, **self.config.scheduler_kwargs)

        # accelerator prepare
        model.train()
        if scheduler:
            model, loader, opt, scheduler = self.accelerator.prepare(model, loader, opt, scheduler)
        else:
            model, loader, opt = self.accelerator.prepare(model, loader, opt)

<<<<<<< HEAD
        # ema setup
=======
>>>>>>> e9d112b6
        self.ema = EMA(
            self.accelerator.unwrap_model(model),
            beta = 0.9999,
            update_after_step = 100,
<<<<<<< HEAD
            update_every = 1,
            ignore_names = {'repa', 'vae', 'text_embedder'},
            coerce_dtype = True
=======
            update_every = 10
>>>>>>> e9d112b6
        )

        # load checkpoint if we want to 
        if self.config.resume:
            self.load()

        sw = Stopwatch()
        sw.reset()

        if self.logging_config is not None:
            wandb.watch(self.accelerator.unwrap_model(model), log = 'all')

        # Set up sampler (maybe with cfg)
        if self.model_config.cfg_prob > 0.0:
            sampler = CFGSampler()
        else:
            sampler = Sampler()

        # Set up validator
        validator = None
        if val_loader is not None:
            validator = Validator(self.accelerator.prepare(val_loader), self.config.batch_size * self.config.val_batch_mult)
        scorer = PickScorer(self.config.batch_size * self.config.val_batch_mult)

        for epoch in range(self.config.epochs):
            for i, batch in enumerate(loader):
                with self.accelerator.accumulate(model):
                    loss, extra = model(batch)
                    
                    self.accelerator.backward(loss)

                    if self.accelerator.sync_gradients:
                        if self.config.grad_clip > 0: self.accelerator.clip_grad_norm_(model.parameters(), self.config.grad_clip)
<<<<<<< HEAD
=======
                        self.total_step_counter += 1
                        self.ema.update()
>>>>>>> e9d112b6

                    opt.step()
                    if scheduler:
                        scheduler.step()
                    opt.zero_grad()

                    if self.accelerator.sync_gradients:
                        self.total_step_counter += 1
                        self.accelerator.unwrap_model(model).normalize()
                        self.ema.update()

                    should = self.get_should()
                    if self.logging_config is not None and should['log'] or should['sample']:
                        wandb_dict = {
                            "loss": extra['diff_loss'].item(),
                            "time_per_1k" : sw.hit(self.config.target_batch_size),
                            "last_hidden_min": extra['last_hidden'].min(),
                            "last_hidden_max": extra['last_hidden'].max(),
                            "last_hidden_mean": extra['last_hidden'].mean()
                        }
                        if self.model_config.repa_weight > 0:
                            wandb_dict['repa_loss'] = extra['repa_loss'].item()
                        if scheduler:
                            wandb_dict["learning_rate"] = scheduler.get_last_lr()[0]
                        if should['sample']:
                            n_samples = self.config.n_samples
<<<<<<< HEAD
                            images = to_wandb_batch(
                                sampler.sample(n_samples, self.ema.ema_model, self.config.sample_prompts),
                                self.config.sample_prompts
                            )
=======
                            images = to_wandb_batch(sampler.sample(n_samples, self.ema.ema_model, self.config.sample_prompts))
>>>>>>> e9d112b6
                            wandb_dict.update({
                                "samples": images
                            })
                        wandb.log(wandb_dict)
                        sw.reset()
                    if should['save']:
<<<<<<< HEAD
                        self.save(self.total_step_counter)
                    if should['val'] and validator is not None:
                        self.ema.ema_model.eval()
                        val_loss = validator(self.ema.ema_model)
                        pick_score = scorer(sampler, self.ema.ema_model)
                        self.ema.ema_model.train()
                        
                        wandb.log({
                            'validation_loss' : val_loss,
                            'pick_score' : pick_score
                        })
                        

=======
                        self.save(self.total_step_counter)
>>>>>>> e9d112b6
<|MERGE_RESOLUTION|>--- conflicted
+++ resolved
@@ -1,260 +1,227 @@
-import torch
-from tqdm import tqdm
-import wandb
-from accelerate import Accelerator
-import os
-from dataclasses import asdict
-from ema_pytorch import EMA
-
-from .configs import TrainConfig, LoggingConfig, ModelConfig
-from .utils import get_scheduler_cls, Stopwatch, get_extra_optimizer
-from .sampling import Sampler, CFGSampler, to_wandb_batch
-from .validation import Validator, PickScorer
-
-class Trainer:
-    def __init__(self, config : TrainConfig, logging_config : LoggingConfig = None, model_config : ModelConfig = None):
-        self.config = config
-        self.logging_config = logging_config
-        self.model_config = model_config
-
-        self.accum_steps = self.config.target_batch_size // self.config.batch_size
-        self.accelerator = Accelerator(
-            log_with = "wandb",
-            gradient_accumulation_steps = self.accum_steps
-        )
-
-        tracker_kwargs = {}
-        if self.logging_config is not None:
-            log = self.logging_config
-            tracker_kwargs['wandb'] = {
-                'name' : log.run_name,
-                'entity' : log.wandb_entity,
-                'mode' : 'online'
-            }
-
-            config_dict = asdict(config)
-            if model_config is not None:
-                config_dict.update(asdict(model_config))
-
-
-            self.accelerator.init_trackers(
-                project_name = log.wandb_project,
-                config = config_dict,
-                init_kwargs = tracker_kwargs
-            )
-
-        self.world_size = self.accelerator.state.num_processes
-        self.total_step_counter = 0
-        self.ema = None
-
-        self.ema = None
-
-    def get_should(self, step = None):
-        # Get a dict of bools that determines if certain things should be done at the current step
-        if step is None:
-            step = self.total_step_counter
-
-        def should_fn(interval):
-            return step % interval == 0 and self.accelerator.sync_gradients
-
-        return {
-<<<<<<< HEAD
-            "log" : should_fn(self.config.log_interval),
-            "save" : should_fn(self.config.save_interval),
-            "sample" : should_fn(self.config.sample_interval),
-            "val" : should_fn(self.config.val_interval)
-=======
-            "log" : step % self.config.log_interval == 0 and self.accelerator.sync_gradients,
-            "save" : step % self.config.save_interval == 0 and self.accelerator.sync_gradients,
-            "sample" : step % self.config.sample_interval == 0 and self.accelerator.sync_gradients
->>>>>>> e9d112b6
-        }
-
-    def save(self, step = None, dir = None):
-        """
-        In directory, save checkpoint of accelerator state using step and self.logging_config.run_name
-        """
-        if step is None:
-            step = self.total_step_counter
-        if dir is None:
-            dir = os.path.join(self.config.checkpoint_root_dir, f"{self.logging_config.run_name}_{step}")
-        
-        os.makedirs(dir, exist_ok = True)
-
-        self.accelerator.save_state(output_dir = dir)
-        if self.ema is not None:
-            ema_path = os.path.join(dir, "ema_model.pth")
-            torch.save(self.ema.state_dict(), ema_path)
-            ema_model_path = os.path.join(dir, "out.pth")
-            torch.save(self.ema.ema_model.state_dict(), ema_model_path)
-<<<<<<< HEAD
-    
-    def load(self):
-        """
-        Load the latest checkpoint from the checkpoint directory.
-        """
-        checkpoint_dir = self.config.checkpoint_root_dir
-        run_name = self.logging_config.run_name
-        
-        # Get all directories that match the run name pattern
-        matching_dirs = [d for d in os.listdir(checkpoint_dir) if d.startswith(run_name) and d[len(run_name):].strip('_').isdigit()]
-        
-        if not matching_dirs:
-            print(f"No checkpoints found for {run_name}")
-            _ = input("Are you sure you want to continue?")
-            return
-        
-        # Sort directories by the number at the end and get the latest
-        latest_dir = max(matching_dirs, key=lambda x: int(x[len(run_name):].strip('_')))
-        latest_checkpoint = os.path.join(checkpoint_dir, latest_dir)
-        
-        print(f"Loading checkpoint from {latest_checkpoint}")
-        
-        # Load accelerator state
-        self.accelerator.load_state(latest_checkpoint)
-        
-        # Load EMA if it exists
-        ema_path = os.path.join(latest_checkpoint, "ema_model.pth")
-        if os.path.exists(ema_path) and self.ema is not None:
-            self.ema.load_state_dict(torch.load(ema_path))
-        
-        print("Checkpoint loaded successfully")
-
-    def train(self, model, loader, val_loader = None):
-        # optimizer setup 
-=======
-
-    def train(self, model, loader):
->>>>>>> e9d112b6
-        try:
-            opt_class = getattr(torch.optim, self.config.opt)
-        except:
-            opt_class = get_extra_optimizer(self.config.opt)
-        opt = opt_class(model.parameters(), **self.config.opt_kwargs)
-
-        # scheduler setup
-        scheduler = None
-        if self.config.scheduler is not None:
-            try:
-                scheduler_class = getattr(torch.optim.lr_scheduler, self.config.scheduler)
-            except:
-                scheduler_class = get_scheduler_cls(self.config.scheduler)
-            scheduler = scheduler_class(opt, **self.config.scheduler_kwargs)
-
-        # accelerator prepare
-        model.train()
-        if scheduler:
-            model, loader, opt, scheduler = self.accelerator.prepare(model, loader, opt, scheduler)
-        else:
-            model, loader, opt = self.accelerator.prepare(model, loader, opt)
-
-<<<<<<< HEAD
-        # ema setup
-=======
->>>>>>> e9d112b6
-        self.ema = EMA(
-            self.accelerator.unwrap_model(model),
-            beta = 0.9999,
-            update_after_step = 100,
-<<<<<<< HEAD
-            update_every = 1,
-            ignore_names = {'repa', 'vae', 'text_embedder'},
-            coerce_dtype = True
-=======
-            update_every = 10
->>>>>>> e9d112b6
-        )
-
-        # load checkpoint if we want to 
-        if self.config.resume:
-            self.load()
-
-        sw = Stopwatch()
-        sw.reset()
-
-        if self.logging_config is not None:
-            wandb.watch(self.accelerator.unwrap_model(model), log = 'all')
-
-        # Set up sampler (maybe with cfg)
-        if self.model_config.cfg_prob > 0.0:
-            sampler = CFGSampler()
-        else:
-            sampler = Sampler()
-
-        # Set up validator
-        validator = None
-        if val_loader is not None:
-            validator = Validator(self.accelerator.prepare(val_loader), self.config.batch_size * self.config.val_batch_mult)
-        scorer = PickScorer(self.config.batch_size * self.config.val_batch_mult)
-
-        for epoch in range(self.config.epochs):
-            for i, batch in enumerate(loader):
-                with self.accelerator.accumulate(model):
-                    loss, extra = model(batch)
-                    
-                    self.accelerator.backward(loss)
-
-                    if self.accelerator.sync_gradients:
-                        if self.config.grad_clip > 0: self.accelerator.clip_grad_norm_(model.parameters(), self.config.grad_clip)
-<<<<<<< HEAD
-=======
-                        self.total_step_counter += 1
-                        self.ema.update()
->>>>>>> e9d112b6
-
-                    opt.step()
-                    if scheduler:
-                        scheduler.step()
-                    opt.zero_grad()
-
-                    if self.accelerator.sync_gradients:
-                        self.total_step_counter += 1
-                        self.accelerator.unwrap_model(model).normalize()
-                        self.ema.update()
-
-                    should = self.get_should()
-                    if self.logging_config is not None and should['log'] or should['sample']:
-                        wandb_dict = {
-                            "loss": extra['diff_loss'].item(),
-                            "time_per_1k" : sw.hit(self.config.target_batch_size),
-                            "last_hidden_min": extra['last_hidden'].min(),
-                            "last_hidden_max": extra['last_hidden'].max(),
-                            "last_hidden_mean": extra['last_hidden'].mean()
-                        }
-                        if self.model_config.repa_weight > 0:
-                            wandb_dict['repa_loss'] = extra['repa_loss'].item()
-                        if scheduler:
-                            wandb_dict["learning_rate"] = scheduler.get_last_lr()[0]
-                        if should['sample']:
-                            n_samples = self.config.n_samples
-<<<<<<< HEAD
-                            images = to_wandb_batch(
-                                sampler.sample(n_samples, self.ema.ema_model, self.config.sample_prompts),
-                                self.config.sample_prompts
-                            )
-=======
-                            images = to_wandb_batch(sampler.sample(n_samples, self.ema.ema_model, self.config.sample_prompts))
->>>>>>> e9d112b6
-                            wandb_dict.update({
-                                "samples": images
-                            })
-                        wandb.log(wandb_dict)
-                        sw.reset()
-                    if should['save']:
-<<<<<<< HEAD
-                        self.save(self.total_step_counter)
-                    if should['val'] and validator is not None:
-                        self.ema.ema_model.eval()
-                        val_loss = validator(self.ema.ema_model)
-                        pick_score = scorer(sampler, self.ema.ema_model)
-                        self.ema.ema_model.train()
-                        
-                        wandb.log({
-                            'validation_loss' : val_loss,
-                            'pick_score' : pick_score
-                        })
-                        
-
-=======
-                        self.save(self.total_step_counter)
->>>>>>> e9d112b6
+import torch
+from tqdm import tqdm
+import wandb
+from accelerate import Accelerator
+import os
+from dataclasses import asdict
+from ema_pytorch import EMA
+
+from .configs import TrainConfig, LoggingConfig, ModelConfig
+from .utils import get_scheduler_cls, Stopwatch, get_extra_optimizer
+from .sampling import Sampler, CFGSampler, to_wandb_batch
+from .validation import Validator, PickScorer
+
+class Trainer:
+    def __init__(self, config : TrainConfig, logging_config : LoggingConfig = None, model_config : ModelConfig = None):
+        self.config = config
+        self.logging_config = logging_config
+        self.model_config = model_config
+
+        self.accum_steps = self.config.target_batch_size // self.config.batch_size
+        self.accelerator = Accelerator(
+            log_with = "wandb",
+            gradient_accumulation_steps = self.accum_steps
+        )
+
+        tracker_kwargs = {}
+        if self.logging_config is not None:
+            log = self.logging_config
+            tracker_kwargs['wandb'] = {
+                'name' : log.run_name,
+                'entity' : log.wandb_entity,
+                'mode' : 'online'
+            }
+
+            config_dict = asdict(config)
+            if model_config is not None:
+                config_dict.update(asdict(model_config))
+
+
+            self.accelerator.init_trackers(
+                project_name = log.wandb_project,
+                config = config_dict,
+                init_kwargs = tracker_kwargs
+            )
+
+        self.world_size = self.accelerator.state.num_processes
+        self.total_step_counter = 0
+        self.ema = None
+
+        self.ema = None
+
+    def get_should(self, step = None):
+        # Get a dict of bools that determines if certain things should be done at the current step
+        if step is None:
+            step = self.total_step_counter
+
+        def should_fn(interval):
+            return step % interval == 0 and self.accelerator.sync_gradients
+
+        return {
+            "log" : should_fn(self.config.log_interval),
+            "save" : should_fn(self.config.save_interval),
+            "sample" : should_fn(self.config.sample_interval),
+            "val" : should_fn(self.config.val_interval)
+        }
+
+    def save(self, step = None, dir = None):
+        """
+        In directory, save checkpoint of accelerator state using step and self.logging_config.run_name
+        """
+        if step is None:
+            step = self.total_step_counter
+        if dir is None:
+            dir = os.path.join(self.config.checkpoint_root_dir, f"{self.logging_config.run_name}_{step}")
+        
+        os.makedirs(dir, exist_ok = True)
+
+        self.accelerator.save_state(output_dir = dir)
+        if self.ema is not None:
+            ema_path = os.path.join(dir, "ema_model.pth")
+            torch.save(self.ema.state_dict(), ema_path)
+            ema_model_path = os.path.join(dir, "out.pth")
+            torch.save(self.ema.ema_model.state_dict(), ema_model_path)
+    
+    def load(self):
+        """
+        Load the latest checkpoint from the checkpoint directory.
+        """
+        checkpoint_dir = self.config.checkpoint_root_dir
+        run_name = self.logging_config.run_name
+        
+        # Get all directories that match the run name pattern
+        matching_dirs = [d for d in os.listdir(checkpoint_dir) if d.startswith(run_name) and d[len(run_name):].strip('_').isdigit()]
+        
+        if not matching_dirs:
+            print(f"No checkpoints found for {run_name}")
+            _ = input("Are you sure you want to continue?")
+            return
+        
+        # Sort directories by the number at the end and get the latest
+        latest_dir = max(matching_dirs, key=lambda x: int(x[len(run_name):].strip('_')))
+        latest_checkpoint = os.path.join(checkpoint_dir, latest_dir)
+        
+        print(f"Loading checkpoint from {latest_checkpoint}")
+        
+        # Load accelerator state
+        self.accelerator.load_state(latest_checkpoint)
+        
+        # Load EMA if it exists
+        ema_path = os.path.join(latest_checkpoint, "ema_model.pth")
+        if os.path.exists(ema_path) and self.ema is not None:
+            self.ema.load_state_dict(torch.load(ema_path))
+        
+        print("Checkpoint loaded successfully")
+
+    def train(self, model, loader, val_loader = None):
+        # optimizer setup 
+        try:
+            opt_class = getattr(torch.optim, self.config.opt)
+        except:
+            opt_class = get_extra_optimizer(self.config.opt)
+        opt = opt_class(model.parameters(), **self.config.opt_kwargs)
+
+        # scheduler setup
+        scheduler = None
+        if self.config.scheduler is not None:
+            try:
+                scheduler_class = getattr(torch.optim.lr_scheduler, self.config.scheduler)
+            except:
+                scheduler_class = get_scheduler_cls(self.config.scheduler)
+            scheduler = scheduler_class(opt, **self.config.scheduler_kwargs)
+
+        # accelerator prepare
+        model.train()
+        if scheduler:
+            model, loader, opt, scheduler = self.accelerator.prepare(model, loader, opt, scheduler)
+        else:
+            model, loader, opt = self.accelerator.prepare(model, loader, opt)
+
+        # ema setup
+        self.ema = EMA(
+            self.accelerator.unwrap_model(model),
+            beta = 0.9999,
+            update_after_step = 100,
+            update_every = 1,
+            ignore_names = {'repa', 'vae', 'text_embedder'},
+            coerce_dtype = True
+        )
+
+        # load checkpoint if we want to 
+        if self.config.resume:
+            self.load()
+
+        sw = Stopwatch()
+        sw.reset()
+
+        if self.logging_config is not None:
+            wandb.watch(self.accelerator.unwrap_model(model), log = 'all')
+
+        # Set up sampler (maybe with cfg)
+        if self.model_config.cfg_prob > 0.0:
+            sampler = CFGSampler()
+        else:
+            sampler = Sampler()
+
+        # Set up validator
+        validator = None
+        if val_loader is not None:
+            validator = Validator(self.accelerator.prepare(val_loader), self.config.batch_size * self.config.val_batch_mult)
+        scorer = PickScorer(self.config.batch_size * self.config.val_batch_mult)
+
+        for epoch in range(self.config.epochs):
+            for i, batch in enumerate(loader):
+                with self.accelerator.accumulate(model):
+                    loss, extra = model(batch)
+                    
+                    self.accelerator.backward(loss)
+
+                    if self.accelerator.sync_gradients:
+                        if self.config.grad_clip > 0: self.accelerator.clip_grad_norm_(model.parameters(), self.config.grad_clip)
+
+                    opt.step()
+                    if scheduler:
+                        scheduler.step()
+                    opt.zero_grad()
+
+                    if self.accelerator.sync_gradients:
+                        self.total_step_counter += 1
+                        self.accelerator.unwrap_model(model).normalize()
+                        self.ema.update()
+
+                    should = self.get_should()
+                    if self.logging_config is not None and should['log'] or should['sample']:
+                        wandb_dict = {
+                            "loss": extra['diff_loss'].item(),
+                            "time_per_1k" : sw.hit(self.config.target_batch_size),
+                            "last_hidden_min": extra['last_hidden'].min(),
+                            "last_hidden_max": extra['last_hidden'].max(),
+                            "last_hidden_mean": extra['last_hidden'].mean()
+                        }
+                        if self.model_config.repa_weight > 0:
+                            wandb_dict['repa_loss'] = extra['repa_loss'].item()
+                        if scheduler:
+                            wandb_dict["learning_rate"] = scheduler.get_last_lr()[0]
+                        if should['sample']:
+                            n_samples = self.config.n_samples
+                            images = to_wandb_batch(
+                                sampler.sample(n_samples, self.ema.ema_model, self.config.sample_prompts),
+                                self.config.sample_prompts
+                            )
+                            wandb_dict.update({
+                                "samples": images
+                            })
+                        wandb.log(wandb_dict)
+                        sw.reset()
+                    if should['save']:
+                        self.save(self.total_step_counter)
+                    if should['val'] and validator is not None:
+                        self.ema.ema_model.eval()
+                        val_loss = validator(self.ema.ema_model)
+                        pick_score = scorer(sampler, self.ema.ema_model)
+                        self.ema.ema_model.train()
+                        
+                        wandb.log({
+                            'validation_loss' : val_loss,
+                            'pick_score' : pick_score
+                        })